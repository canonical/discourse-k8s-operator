"""Discourse integration tests fixtures."""
# Copyright 2022 Canonical Ltd.
# See LICENSE file for licensing details.
"""Discourse integration tests fixtures."""

import asyncio
import logging
from pathlib import Path
from typing import Dict

import pytest_asyncio
import yaml
from ops.model import WaitingStatus
from pytest import Config, fixture
from pytest_operator.plugin import OpsTest

logger = logging.getLogger(__name__)


@fixture(scope="module", name="metadata")
def fixture_metadata():
    """Provides charm metadata."""
    yield yaml.safe_load(Path("./metadata.yaml").read_text(encoding="UTF-8"))


@fixture(scope="module", name="app_name")
def fixture_app_name(metadata):
    """Provides app name from the metadata."""
    yield metadata["name"]


@fixture(scope="module", name="app_config")
def fixture_app_config():
    """Provides app config."""
    yield {
        "developer_emails": "noreply@canonical.com",
        "external_hostname": "test.local:3000",
        "smtp_address": "test.local",
        "smtp_domain": "test.local",
        "s3_install_cors_rule": "false",
    }


@fixture(scope="module")
def s3_url(pytestconfig: Config):
    """Provides S3 IP address to inject to discourse hosts"""
    yield pytestconfig.getoption("--s3-url") if pytestconfig.getoption(
        "--s3-url"
    ) else "http://127.0.0.1:4566"


@fixture(scope="module")
def requests_timeout():
    """Provides a global default timeout for HTTP requests"""
    yield 15


@pytest_asyncio.fixture(scope="module")
async def app(ops_test: OpsTest, app_name: str, app_config: Dict[str, str], pytestconfig: Config):
    """Discourse charm used for integration testing.
    Builds the charm and deploys it and the relations it depends on.
    """
    assert ops_test.model
    # Deploy relations to speed up overall execution
    await asyncio.gather(
        ops_test.model.deploy("postgresql-k8s", series="focal"),
        ops_test.model.deploy("redis-k8s", series="focal"),
    )

    charm = await ops_test.build_charm(".")
    resources = {
        "discourse-image": pytestconfig.getoption("--discourse-image"),
    }

    application = await ops_test.model.deploy(
        charm, resources=resources, application_name=app_name, config=app_config, series="focal"
    )
    await ops_test.model.wait_for_idle()

    # Add required relations
<<<<<<< HEAD
    assert ops_test.model.applications[app_name].units[0].workload_status == WaitingStatus.name  # type: ignore # pylint: disable=line-too-long
=======
    unit = ops_test.model.applications[app_name].units[0]
    assert unit.workload_status == WaitingStatus.name  # type: ignore
>>>>>>> 3a76d388
    await asyncio.gather(
        ops_test.model.add_relation(app_name, "postgresql-k8s:db-admin"),
        ops_test.model.add_relation(app_name, "redis-k8s"),
    )
    await ops_test.model.wait_for_idle(status="active")

    yield application<|MERGE_RESOLUTION|>--- conflicted
+++ resolved
@@ -1,4 +1,3 @@
-"""Discourse integration tests fixtures."""
 # Copyright 2022 Canonical Ltd.
 # See LICENSE file for licensing details.
 """Discourse integration tests fixtures."""
@@ -78,12 +77,8 @@
     await ops_test.model.wait_for_idle()
 
     # Add required relations
-<<<<<<< HEAD
-    assert ops_test.model.applications[app_name].units[0].workload_status == WaitingStatus.name  # type: ignore # pylint: disable=line-too-long
-=======
     unit = ops_test.model.applications[app_name].units[0]
     assert unit.workload_status == WaitingStatus.name  # type: ignore
->>>>>>> 3a76d388
     await asyncio.gather(
         ops_test.model.add_relation(app_name, "postgresql-k8s:db-admin"),
         ops_test.model.add_relation(app_name, "redis-k8s"),
