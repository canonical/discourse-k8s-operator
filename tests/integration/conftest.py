# Copyright 2024 Canonical Ltd.
# See LICENSE file for licensing details.
"""Discourse integration tests fixtures."""

import asyncio
import logging
import secrets
from pathlib import Path
from typing import Any, Awaitable, Callable, Dict, cast

import pytest_asyncio
import requests
import yaml
from juju.action import Action
from juju.application import Application
from juju.client._definitions import ApplicationStatus, FullStatus, UnitStatus
from juju.unit import Unit
from ops.model import WaitingStatus
from pytest import Config, fixture
from pytest_operator.plugin import Model, OpsTest

from . import types

logger = logging.getLogger(__name__)

ENABLED_PLUGINS = [
    "solved",
    "saml",
    "calendar",
    "data_explorer",
    "discourse_gamification",
]


@fixture(scope="module", name="metadata")
def fixture_metadata():
    """Provides charm metadata."""
    yield yaml.safe_load(Path("./metadata.yaml").read_text(encoding="UTF-8"))


@fixture(scope="module", name="app_name")
def fixture_app_name(metadata):
    """Provides app name from the metadata."""
    yield metadata["name"]


@fixture(scope="module", name="app_config")
def fixture_app_config():
    """Provides app config."""
    yield {
        "developer_emails": "noreply@canonical.com",
        "external_hostname": "discourse-k8s",
        "smtp_address": "test.local",
        "smtp_domain": "test.local",
        "s3_install_cors_rule": "false",
    }


@fixture(scope="module")
def localstack_address(pytestconfig: Config):
    """Provides localstack IP address to be used in the integration test"""
    address = pytestconfig.getoption("--localstack-address")
    if not address:
        raise ValueError("--localstack-address argument is required for selected test cases")
    yield address


@fixture(scope="module")
def saml_email(pytestconfig: Config):
    """SAML login email address test argument for SAML integration tests"""
    email = pytestconfig.getoption("--saml-email")
    if not email:
        raise ValueError("--saml-email argument is required for selected test cases")
    return email


@fixture(scope="module")
def saml_password(pytestconfig: Config):
    """SAML login password test argument for SAML integration tests"""
    password = pytestconfig.getoption("--saml-password")
    if not password:
        raise ValueError("--saml-password argument is required for selected test cases")
    return password


@fixture(scope="module")
def requests_timeout():
    """Provides a global default timeout for HTTP requests"""
    yield 15


@fixture(scope="module", name="model")
def model_fixture(ops_test: OpsTest) -> Model:
    """Juju model API client."""
    assert ops_test.model
    return ops_test.model


@fixture(scope="module")
def run_action(model: Model) -> Callable[..., Awaitable[Any]]:
    """Create an async function to run action and return results."""

    async def _run_action(application_name: str, action_name: str, **params):
        """Run a specified action.

        Args:
            application_name: Name the application is deployed with.
            action_name: Name of the action to be executed.
            params: Dictionary with action parameters.

        Returns:
            The results of the executed action
        """
        application = model.applications[application_name]
        action = await application.units[0].run_action(action_name, **params)
        await action.wait()
        return action.results

    return _run_action


@pytest_asyncio.fixture(scope="module", name="discourse_address")
async def discourse_address_fixture(model: Model, app: Application):
    """Get discourse web address."""
    status: FullStatus = await model.get_status()
    app_status = cast(ApplicationStatus, status.applications[app.name])
    unit_status = cast(UnitStatus, app_status.units[f"{app.name}/0"])
    unit_ip = cast(str, unit_status.address)
    return f"http://{unit_ip}:3000"


@pytest_asyncio.fixture(scope="module", name="app")
async def app_fixture(
    ops_test: OpsTest,
    app_name: str,
    app_config: Dict[str, str],
    pytestconfig: Config,
    model: Model,
):
    """Discourse charm used for integration testing.
    Builds the charm and deploys it and the relations it depends on.
    """
    use_existing = pytestconfig.getoption("--use-existing", default=False)
    if use_existing:
        yield model.applications[app_name]
        return

    postgres_app = await model.deploy(
        "postgresql-k8s",
        channel="14/edge",
        series="jammy",
        trust=True,
        config={"profile": "testing"},
    )
    await model.wait_for_idle(apps=[postgres_app.name], status="active")

    redis_app = await model.deploy("redis-k8s", series="jammy", channel="latest/edge")
    await model.wait_for_idle(apps=[redis_app.name], status="active")

    await model.deploy("nginx-ingress-integrator", series="focal", trust=True)

    resources = {
        "discourse-image": pytestconfig.getoption("--discourse-image"),
    }

    if charm := pytestconfig.getoption("--charm-file"):
        application = await model.deploy(
            f"./{charm}",
            resources=resources,
            application_name=app_name,
            config=app_config,
            series="focal",
        )
    else:
        charm = await ops_test.build_charm(".")
        application = await model.deploy(
            charm,
            resources=resources,
            application_name=app_name,
            config=app_config,
            series="focal",
        )

    await model.wait_for_idle(apps=[application.name], status="waiting")

    # configure postgres
    await postgres_app.set_config(
        {
            "plugin_hstore_enable": "true",
            "plugin_pg_trgm_enable": "true",
        }
    )
    await model.wait_for_idle(apps=[postgres_app.name], status="active")

    # Add required relations
    unit = model.applications[app_name].units[0]
    assert unit.workload_status == WaitingStatus.name  # type: ignore
    await asyncio.gather(
        model.add_relation(app_name, "postgresql-k8s:database"),
        model.add_relation(app_name, "redis-k8s"),
        model.add_relation(app_name, "nginx-ingress-integrator"),
    )
<<<<<<< HEAD
    await model.wait_for_idle(apps=[application.name], status="active", raise_on_error=False)
    # Doing multiple exec calls here to avoid complicated and error-prone bash one-liners
    # This won't be too costly in terms of performance since we only enable a few plugins
    # and this is only a temporary solution which will be replaced with an enable_plugins
    # action in the future
    for plugin in ENABLED_PLUGINS:
        enable_plugins_command = (
            "pebble exec --user=_daemon_ --context=discourse -w=/srv/discourse/app -ti -- /bin/bash -c "
            f""""echo '{plugin}_enabled: true' | """
            '''/srv/discourse/app/bin/bundle exec rake site_settings:import -"'''
        )
        logger.info("enabling plugin: %s", plugin)
        logger.info("running command: %s", enable_plugins_command)
        return_code, stdout, stderr = await ops_test.juju(
            "ssh", "--container", "discourse", unit.name, f"'''{enable_plugins_command}'''"
        )
        logger.info("command stdout: %s", stdout)
        assert (
            return_code == 0 and f"{plugin}_enabled: true" in stdout
        ), f"Enabling plugins failed, stderr: {stderr}"
=======
    await model.wait_for_idle(status="active")
    inline_yaml = "\n".join(f"{plugin}_enabled: true" for plugin in ENABLED_PLUGINS)
    enable_plugins_command = (
        "pebble exec --user=_daemon_ --context=discourse -w=/srv/discourse/app -ti -- /bin/bash -c "
        f""""echo '{inline_yaml}' | """
        '''/srv/discourse/app/bin/bundle exec rake site_settings:import -"'''
    )

    logger.info("Enabling plugins: %s", enable_plugins_command)
    action = await unit.run(f"/bin/bash -c '{enable_plugins_command}'")
    await action.wait()
    logger.info(action.results)
>>>>>>> ef8eb2ac

    yield application


@pytest_asyncio.fixture(scope="module")
async def setup_saml_config(app: Application, model: Model):
    """Set SAML related charm config to enable SAML authentication."""
    discourse_app = model.applications[app.name]
    original_config: dict = await discourse_app.get_config()
    original_config = {k: v["value"] for k, v in original_config.items()}
    await discourse_app.set_config({"force_https": "true"})
    yield
    await discourse_app.set_config(
        {
            "force_https": str(original_config["force_https"]).lower(),
        }
    )


@pytest_asyncio.fixture(scope="module", name="admin_credentials")
async def admin_credentials_fixture(app: Application) -> types.Credentials:
    """Admin user credentials."""
    email = "admin-user@test.internal"
    password = secrets.token_urlsafe(16)
    discourse_unit: Unit = app.units[0]
    action: Action = await discourse_unit.run_action(
        "add-admin-user", email=email, password=password
    )
    await action.wait()
    admin_credentials = types.Credentials(
        email=email, username=email.split("@", maxsplit=1)[0], password=password
    )
    return admin_credentials


@pytest_asyncio.fixture(scope="module", name="admin_api_key")
async def admin_api_key_fixture(
    admin_credentials: types.Credentials, discourse_address: str
) -> str:
    """Admin user API key"""
    with requests.session() as sess:
        # Get CSRF token
        res = sess.get(f"{discourse_address}/session/csrf", headers={"Accept": "application/json"})
        # pylint doesn't see the "ok" member
        assert res.status_code == requests.codes.ok, res.text  # pylint: disable=no-member
        data = res.json()
        assert data["csrf"], data
        csrf = data["csrf"]
        # Create session & login
        res = sess.post(
            f"{discourse_address}/session",
            headers={
                "Content-Type": "application/x-www-form-urlencoded; charset=UTF-8",
                "X-CSRF-Token": csrf,
                "X-Requested-With": "XMLHttpRequest",
            },
            data={
                "login": admin_credentials.email,
                "password": admin_credentials.password,
                "second_factor_method": "1",
                "timezone": "Asia/Hong_Kong",
            },
        )
        # pylint doesn't see the "ok" member
        assert res.status_code == requests.codes.ok, res.text  # pylint: disable=no-member
        # Create global key
        res = sess.post(
            f"{discourse_address}/admin/api/keys",
            headers={
                "Content-Type": "application/json",
                "X-CSRF-Token": csrf,
                "X-Requested-With": "XMLHttpRequest",
            },
            json={"key": {"description": "admin-api-key", "username": None}},
        )
        # pylint doesn't see the "ok" member
        assert res.status_code == requests.codes.ok, res.text  # pylint: disable=no-member

    data = res.json()
    assert data["key"]["key"], data
    return data["key"]["key"]<|MERGE_RESOLUTION|>--- conflicted
+++ resolved
@@ -200,7 +200,6 @@
         model.add_relation(app_name, "redis-k8s"),
         model.add_relation(app_name, "nginx-ingress-integrator"),
     )
-<<<<<<< HEAD
     await model.wait_for_idle(apps=[application.name], status="active", raise_on_error=False)
     # Doing multiple exec calls here to avoid complicated and error-prone bash one-liners
     # This won't be too costly in terms of performance since we only enable a few plugins
@@ -221,20 +220,6 @@
         assert (
             return_code == 0 and f"{plugin}_enabled: true" in stdout
         ), f"Enabling plugins failed, stderr: {stderr}"
-=======
-    await model.wait_for_idle(status="active")
-    inline_yaml = "\n".join(f"{plugin}_enabled: true" for plugin in ENABLED_PLUGINS)
-    enable_plugins_command = (
-        "pebble exec --user=_daemon_ --context=discourse -w=/srv/discourse/app -ti -- /bin/bash -c "
-        f""""echo '{inline_yaml}' | """
-        '''/srv/discourse/app/bin/bundle exec rake site_settings:import -"'''
-    )
-
-    logger.info("Enabling plugins: %s", enable_plugins_command)
-    action = await unit.run(f"/bin/bash -c '{enable_plugins_command}'")
-    await action.wait()
-    logger.info(action.results)
->>>>>>> ef8eb2ac
 
     yield application
 
