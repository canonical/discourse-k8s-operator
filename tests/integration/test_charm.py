#!/usr/bin/env python3
"""Discourse integration tests."""
# Copyright 2022 Canonical Ltd.
# See LICENSE file for licensing details.
"""Discourse integration tests."""

import json
import logging
from typing import Dict, Optional
from urllib.parse import urlencode, urlparse

import pytest
import requests
from boto3 import client
from botocore.config import Config
from bs4 import BeautifulSoup
from ops.model import ActiveStatus, Application
from pytest_operator.plugin import OpsTest
from requests.adapters import HTTPAdapter, Retry

from charm import PROMETHEUS_PORT, SERVICE_NAME, SERVICE_PORT
from tests.integration.helpers import (
    DBInfo,
    get_db_info,
    get_discourse_email_token,
    get_unit_address,
)

logger = logging.getLogger(__name__)


@pytest.mark.asyncio
@pytest.mark.abort_on_fail
async def test_active(app: Application):
    """Check that the charm is active.
    Assume that the charm has already been built and is running.
    """
    # Application actually does have units
    # Mypy has difficulty with ActiveStatus
    assert app.units[0].workload_status == ActiveStatus.name  # type: ignore


@pytest.mark.asyncio
@pytest.mark.abort_on_fail
async def test_discourse_up(ops_test: OpsTest, app: Application, requests_timeout: float):
    """Check that the bootstrap page is reachable.
    Assume that the charm has already been built and is running.
    """

    address = await get_unit_address(ops_test, app.name)
    # Send request to bootstrap page and set Host header to app_name (which the application
    # expects)
    session = requests.Session()
    retries = Retry(total=5, backoff_factor=1)
    session.mount("http://", HTTPAdapter(max_retries=retries))
    response = session.get(
        f"http://{address}:{SERVICE_PORT}/finish-installation/register",
        timeout=requests_timeout,
    )
    assert response.status_code == 200


@pytest.mark.asyncio
@pytest.mark.abort_on_fail
async def test_prom_exporter_is_up(app: Application):
    """
    arrange: given charm in its initial state
    act: when the metrics endpoint is scraped
    assert: the response is 200 (HTTP OK)
    """
    # Application actually does have units
    indico_unit = app.units[0]  # type: ignore
    cmd = f"curl http://localhost:{PROMETHEUS_PORT}/metrics"
    action = await indico_unit.run(cmd)
    result = await action.wait()
    code = result.results.get("return-code")
    stdout = result.results.get("stdout")
    stderr = result.results.get("stderr")
    assert code == 0, f"{cmd} failed ({code}): {stderr or stdout}"


@pytest.mark.asyncio
@pytest.mark.abort_on_fail
async def test_setup_discourse(
    ops_test: OpsTest, app: Application, app_config: Dict[str, str], requests_timeout: float
):
    """Check discourse if working properly by registrating an Admin and generates an API
    Note that the API is later used to manipulate Discourse
    """

    discourse_address = await get_unit_address(ops_test, app.name)
    discourse_url = f"http://{discourse_address}:{SERVICE_PORT}"
    session = requests.session()

    logger.info("Getting registration page")

    # Send request to bootstrap page and set Host header to app_name (which the application
    # expects)
    response = session.get(
        f"{discourse_url}/finish-installation/register",
        headers={"Host": f"{app_config['external_hostname']}"},
        timeout=requests_timeout,
    )

    assert response.status_code == 200

    # Parse output and send registration form
    parsed_registration: BeautifulSoup = BeautifulSoup(response.content, features="html.parser")

    # Get the form info
    assert parsed_registration.body
    logger.info("Submitting registration form")

    response = session.post(
        f"{discourse_url}/finish-installation/register",
        headers={
            "Host": f"{app_config['external_hostname']}",
            "Content-Type": "application/x-www-form-urlencoded",
        },
        data=urlencode(
            {
<<<<<<< HEAD
                "utf8": parsed_registration.body.find("input", attrs={"name": "utf8"}).get("value"),  # type: ignore # pylint: disable=line-too-long
                "authenticity_token": parsed_registration.body.find("input", attrs={"name": "authenticity_token"}).get("value"),  # type: ignore # pylint: disable=line-too-long
=======
                "utf8": parsed_registration.body.find(
                    "input", attrs={"name": "utf8"}  # type: ignore
                ).get("value"),
                "authenticity_token": parsed_registration.body.find(
                    "input", attrs={"name": "authenticity_token"}  # type: ignore
                ).get("value"),
>>>>>>> 3a76d388
                "username": "admin",
                "email": app_config["developer_emails"],
                "password": "MyLovelySecurePassword2022!",
            }
        ),
        allow_redirects=False,
        timeout=requests_timeout,
    )

    # Replies with a redirect
    assert response.status_code == 302

    # Fecth the email token from DB
    postgresql_info: Optional[DBInfo] = await get_db_info(app, SERVICE_NAME)
    assert postgresql_info is not None
    email_token = await get_discourse_email_token(postgresql_info, app_config["developer_emails"])
    assert email_token is not None

    # Confirm email with token
    session.cookies.clear()

    logger.info("Getting account activation page")

    response = session.get(
        f"{discourse_url}/u/activate-account/{email_token}",
        headers={"Host": f"{app_config['external_hostname']}"},
        timeout=requests_timeout,
    )

    assert response.status_code == 200

    # Parse the response to get the authenticity_token
    parsed_validation: BeautifulSoup = BeautifulSoup(response.content, features="html.parser")

    logger.info("Getting challenge for account activation form")

    # There's a challenge to get through an Ajax request to submit the activation
    response = session.get(
        f"{discourse_url}/session/hp",
        headers={
            "Host": f"{app_config['external_hostname']}",
            "X-Requested-With": "XMLHttpRequest",
        },
        timeout=requests_timeout,
    )

    assert response.status_code == 200

    assert parsed_validation.body
    form_fields = {
        "_method": "put",
<<<<<<< HEAD
        "authenticity_token": parsed_validation.body.find("input", attrs={"name": "authenticity_token"}).get("value"),  # type: ignore # pylint: disable=line-too-long
=======
        "authenticity_token": parsed_validation.body.find(
            "input", attrs={"name": "authenticity_token"}  # type: ignore
        ).get("value"),
>>>>>>> 3a76d388
        "password_confirmation": response.json()["value"],
        # The challenge string is reversed see
        # https://github.com/discourse/discourse/blob/main/app/assets/javascripts/discourse/scripts/activate-account.js
        "challenge": response.json()["challenge"][::-1],
    }

    logger.info("Submitting account validation form")

    # Submit the activation of the account
    response = session.post(
        f"{discourse_url}/u/activate-account/{email_token}",
        headers={
            "Host": f"{app_config['external_hostname']}",
            "Content-Type": "application/x-www-form-urlencoded",
        },
        data=urlencode(form_fields),
        allow_redirects=False,
        timeout=requests_timeout,
    )

    assert response.status_code == 302

    logger.info("Getting admin page")

    # Load Admin page
    response = session.get(
        f"{discourse_url}/admin/",
        headers={
            "Host": f"{app_config['external_hostname']}",
            # Without the user-agent, the server answer doesn't contain csrf
            "User-Agent": "AppleWebKit/537.36",
        },
        timeout=requests_timeout,
    )

    # Extract the CSRF token
    parsed_admin: BeautifulSoup = BeautifulSoup(response.content, features="html.parser")
    assert parsed_admin.head
<<<<<<< HEAD
    csrf_token = parsed_admin.head.find("meta", attrs={"name": "csrf-token"}).get("content")  # type: ignore # pylint: disable=line-too-long

    logger.info("Getting admin API key")

=======
    csrf_token = parsed_admin.head.find("meta", attrs={"name": "csrf-token"}).get(  # type: ignore
        "content"
    )

    logger.info("Getting admin API key")

    # Finally create an API Key, which will be used on the next integration tests
>>>>>>> 3a76d388
    response = session.post(
        f"{discourse_url}/admin/api/keys",
        headers={
            "Host": f"{app_config['external_hostname']}",
            "X-Requested-With": "XMLHttpRequest",
            "X-CSRF-Token": csrf_token,  # type: ignore
            "Content-Type": "application/json",
        },
        data=json.dumps({"key": {"description": "Key to The Batmobile", "username": "admin"}}),
        timeout=requests_timeout,
    )

    assert response.status_code == 200

    logger.info("Admin API Key: %s", {response.json()["key"]["key"]})


@pytest.mark.asyncio
@pytest.mark.abort_on_fail
async def test_s3_conf(ops_test: OpsTest, app: Application, s3_url: str):
    """Check that the bootstrap page is reachable
    with the charm configured with an S3 target
    Assume that the charm has already been built and is running.
    This test requires a localstack deployed
    """

    s3_conf: Dict = generate_s3_config(s3_url)

    logger.info("Updating discourse hosts")

    # Discourse S3 client uses subdomain bucket routing,
    # I need to inject subdomain in the DNS (not needed if everything runs localhost)
    # Application actually does have units
    action = await app.units[0].run(  # type: ignore
        f'echo "{s3_conf["ip_address"]}  {s3_conf["bucket"]}.{s3_conf["domain"]}" >> /etc/hosts'
    )
    result = await action.wait()
    assert result.results.get("return-code") == 0, "Can't inject S3 IP in Discourse hosts"

    logger.info("Injected bucket subdomain in hosts, configuring settings for discourse")

    # Application does actually have attribute set_config
    await app.set_config(  # type: ignore
        {
            "s3_enabled": "true",
            # The final URL is computed by discourse, we need to pass the main URL
            "s3_endpoint": s3_conf["endpoint"],
            "s3_bucket": s3_conf["bucket"],
            "s3_secret_access_key": s3_conf["credentials"]["secret-key"],
            "s3_access_key_id": s3_conf["credentials"]["access-key"],
            # Default localstack region
            "s3_region": s3_conf["region"],
        }
    )
    assert ops_test.model
    await ops_test.model.wait_for_idle(status="active")

    logger.info("Discourse config updated, checking bucket content")

    # Configuration for boto client
    s3_client_config = Config(
        region_name=s3_conf["region"],
        s3={
            "addressing_style": "virtual",
        },
    )

    # Trick to use when localstack is deployed on another location than locally
    if s3_conf["ip_address"] != "127.0.0.1":
        proxy_definition = {
            "http": s3_url,
        }
        s3_client_config = s3_client_config.merge(
            Config(
                proxies=proxy_definition,
            )
        )

    # Configure the boto client
    s3_client = client(
        "s3",
        s3_conf["region"],
        aws_access_key_id=s3_conf["credentials"]["access-key"],
        aws_secret_access_key=s3_conf["credentials"]["secret-key"],
        endpoint_url=s3_conf["endpoint"],
        use_ssl=False,
        config=s3_client_config,
    )

    # Check the bucket has been created
    response = s3_client.list_buckets()
    bucket_list = [*map(lambda a: a["Name"], response["Buckets"])]

    assert s3_conf["bucket"] in bucket_list

    # Check content has been uploaded in the bucket
    response = s3_client.list_objects(Bucket=s3_conf["bucket"])
    object_count = sum(1 for _ in response["Contents"])

    assert object_count > 0

    # Cleanup
    await app.set_config(  # type: ignore
        {
            "s3_enabled": "false",
            # The final URL is computed by discourse, we need to pass the main URL
            "s3_endpoint": "",
            "s3_bucket": "",
            "s3_secret_access_key": "",
            "s3_access_key_id": "",
            # Default localstack region
            "s3_region": "",
        }
    )
    assert ops_test.model
    await ops_test.model.wait_for_idle(status="active")


def generate_s3_config(s3_url: str) -> Dict:
    """Generate an S3 config for localstack based test."""
    s3_config: Dict = {
        # Localstack doesn't require any specific value there, any random string will work
        "credentials": {"access-key": "my-lovely-key", "secret-key": "this-is-very-secret"},
        # Localstack enforce to use this domain and it resolves to localhost
        "domain": "localhost.localstack.cloud",
        "bucket": "tests",
        "region": "us-east-1",
    }

    # Parse URL to get the IP address and the port, and compose the required variables
    parsed_s3_url = urlparse(s3_url)
    s3_ip_address = parsed_s3_url.hostname
    s3_endpoint = f"{parsed_s3_url.scheme}://{s3_config['domain']}"
    if parsed_s3_url:
        s3_endpoint = f"{s3_endpoint}:{parsed_s3_url.port}"
    s3_config["ip_address"] = s3_ip_address
    s3_config["endpoint"] = s3_endpoint
    return s3_config<|MERGE_RESOLUTION|>--- conflicted
+++ resolved
@@ -1,5 +1,4 @@
 #!/usr/bin/env python3
-"""Discourse integration tests."""
 # Copyright 2022 Canonical Ltd.
 # See LICENSE file for licensing details.
 """Discourse integration tests."""
@@ -119,17 +118,12 @@
         },
         data=urlencode(
             {
-<<<<<<< HEAD
-                "utf8": parsed_registration.body.find("input", attrs={"name": "utf8"}).get("value"),  # type: ignore # pylint: disable=line-too-long
-                "authenticity_token": parsed_registration.body.find("input", attrs={"name": "authenticity_token"}).get("value"),  # type: ignore # pylint: disable=line-too-long
-=======
                 "utf8": parsed_registration.body.find(
                     "input", attrs={"name": "utf8"}  # type: ignore
                 ).get("value"),
                 "authenticity_token": parsed_registration.body.find(
                     "input", attrs={"name": "authenticity_token"}  # type: ignore
                 ).get("value"),
->>>>>>> 3a76d388
                 "username": "admin",
                 "email": app_config["developer_emails"],
                 "password": "MyLovelySecurePassword2022!",
@@ -181,13 +175,9 @@
     assert parsed_validation.body
     form_fields = {
         "_method": "put",
-<<<<<<< HEAD
-        "authenticity_token": parsed_validation.body.find("input", attrs={"name": "authenticity_token"}).get("value"),  # type: ignore # pylint: disable=line-too-long
-=======
         "authenticity_token": parsed_validation.body.find(
             "input", attrs={"name": "authenticity_token"}  # type: ignore
         ).get("value"),
->>>>>>> 3a76d388
         "password_confirmation": response.json()["value"],
         # The challenge string is reversed see
         # https://github.com/discourse/discourse/blob/main/app/assets/javascripts/discourse/scripts/activate-account.js
@@ -226,12 +216,6 @@
     # Extract the CSRF token
     parsed_admin: BeautifulSoup = BeautifulSoup(response.content, features="html.parser")
     assert parsed_admin.head
-<<<<<<< HEAD
-    csrf_token = parsed_admin.head.find("meta", attrs={"name": "csrf-token"}).get("content")  # type: ignore # pylint: disable=line-too-long
-
-    logger.info("Getting admin API key")
-
-=======
     csrf_token = parsed_admin.head.find("meta", attrs={"name": "csrf-token"}).get(  # type: ignore
         "content"
     )
@@ -239,7 +223,6 @@
     logger.info("Getting admin API key")
 
     # Finally create an API Key, which will be used on the next integration tests
->>>>>>> 3a76d388
     response = session.post(
         f"{discourse_url}/admin/api/keys",
         headers={
