--- conflicted
+++ resolved
@@ -1,7 +1,4 @@
 #!/usr/bin/env python3
-"""
-Unit tests for Discourse charm.
-"""
 
 # Copyright 2022 Canonical Ltd.
 # See LICENSE file for licensing details.
@@ -366,18 +363,6 @@
 
         charm: DiscourseCharm = typing.cast(DiscourseCharm, self.harness.charm)
         self.harness.container_pebble_ready("discourse")
-<<<<<<< HEAD
-
-        email = "sample@email.com"
-        password = "somepassword"  # nosec
-        event = MagicMock(spec=ActionEvent)
-        event.params = {
-            "email": email,
-            "password": password,
-        }
-        charm._on_add_admin_user_action(event)  # pylint: disable=protected-access
-
-=======
 
         email = "sample@email.com"
         password = "somepassword"  # nosec
@@ -388,7 +373,6 @@
         }
         charm._on_add_admin_user_action(event)
 
->>>>>>> 3a76d388
         mock_exec.assert_any_call(
             [
                 "bash",
@@ -398,25 +382,16 @@
             ],
             user="discourse",
             working_dir=DISCOURSE_PATH,
-            environment=charm._create_discourse_environment_settings(),  # pylint: disable=protected-access
+            environment=charm._create_discourse_environment_settings(),
         )
 
     def add_postgres_relation(self):
         "Add postgresql relation and relation data to the charm."
-<<<<<<< HEAD
-        self.harness.charm._stored.db_name = "discourse-k8s"  # pylint: disable=protected-access
-        self.harness.charm._stored.db_user = "someuser"  # pylint: disable=protected-access
-        self.harness.charm._stored.db_password = (  # pylint: disable=protected-access
-            "somepasswd"  # nosec
-        )
-        self.harness.charm._stored.db_host = "dbhost"  # pylint: disable=protected-access
-=======
         self.harness.charm._stored.db_name = "discourse-k8s"
         self.harness.charm._stored.db_user = "someuser"
         self.harness.charm._stored.db_password = "somepasswd"  # nosec
         self.harness.charm._stored.db_host = "dbhost"
         # get a relation ID for the test outside of __init__ (note pylint disable)
->>>>>>> 3a76d388
         self.db_relation_id = (  # pylint: disable=attribute-defined-outside-init
             self.harness.add_relation("db", "postgresql")
         )
@@ -428,6 +403,6 @@
 
         redis_relation_id = self.harness.add_relation("redis", "redis")
         self.harness.add_relation_unit(redis_relation_id, "redis/0")
-        self.harness.charm._stored.redis_relation = {  # pylint: disable=protected-access
+        self.harness.charm._stored.redis_relation = {
             redis_relation_id: {"hostname": "redis-host", "port": 1010}
         }