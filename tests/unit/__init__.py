# Copyright 2022 Canonical Ltd.
# See LICENSE file for licensing details.
<<<<<<< HEAD

import ops.testing

ops.testing.SIMULATE_CAN_CONNECT = True  # type: ignore
=======
"""Ops testing settings."""
>>>>>>> dba11117
<|MERGE_RESOLUTION|>--- conflicted
+++ resolved
@@ -1,10 +1,8 @@
 # Copyright 2022 Canonical Ltd.
 # See LICENSE file for licensing details.
-<<<<<<< HEAD
+
+"""Ops testing settings."""
 
 import ops.testing
 
-ops.testing.SIMULATE_CAN_CONNECT = True  # type: ignore
-=======
-"""Ops testing settings."""
->>>>>>> dba11117
+ops.testing.SIMULATE_CAN_CONNECT = True  # type: ignore