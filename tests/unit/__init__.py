"""Ops testing settings."""
# Copyright 2022 Canonical Ltd.
# See LICENSE file for licensing details.
<<<<<<< HEAD

import ops.testing

ops.testing.SIMULATE_CAN_CONNECT = True  # type: ignore[attr-defined]
=======
"""Ops testing settings."""
>>>>>>> 3a76d388
<|MERGE_RESOLUTION|>--- conflicted
+++ resolved
@@ -1,11 +1,3 @@
-"""Ops testing settings."""
 # Copyright 2022 Canonical Ltd.
 # See LICENSE file for licensing details.
-<<<<<<< HEAD
-
-import ops.testing
-
-ops.testing.SIMULATE_CAN_CONNECT = True  # type: ignore[attr-defined]
-=======
-"""Ops testing settings."""
->>>>>>> 3a76d388
+"""Ops testing settings."""