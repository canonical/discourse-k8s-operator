name: Integration tests (require secrets)

on:
  pull_request:

jobs:
<<<<<<< HEAD
  integration-tests-with-secrets:
    uses: canonical/operator-workflows/.github/workflows/integration_test.yaml@4e5a4c88987c9dccef264c130f47cd3764cda4d6
    secrets: inherit
    with:
      chaos-app-label: app.kubernetes.io/name=discourse-k8s
      chaos-duration: 600
      chaos-enabled: false
      chaos-experiments: pod-delete
      chaos-status-duration: 300
      extra-arguments: --localstack-address 172.17.0.1 -m "requires_secrets"
      pre-run-script: localstack-installation.sh
      trivy-image-config: "trivy.yaml"
=======
  integration-test-with-secrets:
    runs-on: ubuntu-latest
    name: Integration Tests (require secrets)
    steps:
      - uses: actions/checkout@v4

      - name: Setup operator environment
        uses: charmed-kubernetes/actions-operator@main
        with:
          provider: microk8s

      - name: Enable microk8s plugins
        run: |
          sudo microk8s enable hostpath-storage ingress registry
          sudo microk8s kubectl -n kube-system rollout status -w deployment/hostpath-provisioner
          sudo microk8s kubectl -n ingress rollout status -w daemonset.apps/nginx-ingress-microk8s-controller
          sudo microk8s kubectl -n container-registry rollout status -w deployment/registry

      - name: Install tox
        run: python3 -m pip install tox

      - name: Config iptables
        run: |
          sudo iptables -I DOCKER-USER  -j ACCEPT

      - name: Build docker image
        run: |
          docker build -f discourse.Dockerfile -t localhost:32000/discourse:test .
          docker push localhost:32000/discourse:test

      - name: Run integration tests
        run: |
          tox -e integration -- \
          -m requires_secrets \
          --saml-email ${{ secrets.TEST_SAML_EMAIL }} \
          --saml-password ${{ secrets.TEST_SAML_PASSWORD }} \
          --discourse-image=localhost:32000/discourse:test
>>>>>>> aeb4e539
<|MERGE_RESOLUTION|>--- conflicted
+++ resolved
@@ -4,9 +4,8 @@
   pull_request:
 
 jobs:
-<<<<<<< HEAD
   integration-tests-with-secrets:
-    uses: canonical/operator-workflows/.github/workflows/integration_test.yaml@4e5a4c88987c9dccef264c130f47cd3764cda4d6
+    uses: canonical/operator-workflows/.github/workflows/integration_test.yaml@main
     secrets: inherit
     with:
       chaos-app-label: app.kubernetes.io/name=discourse-k8s
@@ -16,43 +15,4 @@
       chaos-status-duration: 300
       extra-arguments: --localstack-address 172.17.0.1 -m "requires_secrets"
       pre-run-script: localstack-installation.sh
-      trivy-image-config: "trivy.yaml"
-=======
-  integration-test-with-secrets:
-    runs-on: ubuntu-latest
-    name: Integration Tests (require secrets)
-    steps:
-      - uses: actions/checkout@v4
-
-      - name: Setup operator environment
-        uses: charmed-kubernetes/actions-operator@main
-        with:
-          provider: microk8s
-
-      - name: Enable microk8s plugins
-        run: |
-          sudo microk8s enable hostpath-storage ingress registry
-          sudo microk8s kubectl -n kube-system rollout status -w deployment/hostpath-provisioner
-          sudo microk8s kubectl -n ingress rollout status -w daemonset.apps/nginx-ingress-microk8s-controller
-          sudo microk8s kubectl -n container-registry rollout status -w deployment/registry
-
-      - name: Install tox
-        run: python3 -m pip install tox
-
-      - name: Config iptables
-        run: |
-          sudo iptables -I DOCKER-USER  -j ACCEPT
-
-      - name: Build docker image
-        run: |
-          docker build -f discourse.Dockerfile -t localhost:32000/discourse:test .
-          docker push localhost:32000/discourse:test
-
-      - name: Run integration tests
-        run: |
-          tox -e integration -- \
-          -m requires_secrets \
-          --saml-email ${{ secrets.TEST_SAML_EMAIL }} \
-          --saml-password ${{ secrets.TEST_SAML_PASSWORD }} \
-          --discourse-image=localhost:32000/discourse:test
->>>>>>> aeb4e539
+      trivy-image-config: "trivy.yaml"