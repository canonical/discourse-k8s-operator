#!/usr/bin/env python3
# Copyright 2022 Canonical Ltd.
# See LICENSE file for licensing details.

"""Charm for Discourse on kubernetes."""
import logging
from collections import namedtuple
from typing import Any, Dict, List, Optional

import ops.lib
from charms.grafana_k8s.v0.grafana_dashboard import GrafanaDashboardProvider
from charms.loki_k8s.v0.loki_push_api import LogProxyConsumer
from charms.nginx_ingress_integrator.v0.ingress import IngressRequires
from charms.prometheus_k8s.v0.prometheus_scrape import MetricsEndpointProvider
from charms.redis_k8s.v0.redis import RedisRelationCharmEvents, RedisRequires
from ops.charm import ActionEvent, CharmBase, HookEvent
from ops.framework import StoredState
from ops.main import main
from ops.model import ActiveStatus, BlockedStatus, MaintenanceStatus, WaitingStatus
from ops.pebble import ExecError

logger = logging.getLogger(__name__)
pgsql = ops.lib.use("pgsql", 1, "postgresql-charmers@lists.launchpad.net")

S3Info = namedtuple("S3Info", ["enabled", "region", "bucket", "endpoint"])

DATABASE_NAME = "discourse"
DISCOURSE_PATH = "/srv/discourse/app"
THROTTLE_LEVELS = {
    "none": {
        "DISCOURSE_MAX_REQS_PER_IP_MODE": "none",
        "DISCOURSE_MAX_REQS_RATE_LIMIT_ON_PRIVATE": "false",
    },
    "permissive": {
        "DISCOURSE_MAX_REQS_PER_IP_MODE": "warn+block",
        "DISCOURSE_MAX_REQS_PER_IP_PER_MINUTE": 1000,
        "DISCOURSE_MAX_REQS_PER_IP_PER_10_SECONDS": 100,
        "DISCOURSE_MAX_USER_API_REQS_PER_MINUTE": 400,
        "DISCOURSE_MAX_ASSET_REQS_PER_IP_PER_10_SECONDS": 400,
        "DISCOURSE_MAX_REQS_RATE_LIMIT_ON_PRIVATE": "false",
    },
    "strict": {
        "DISCOURSE_MAX_REQS_PER_IP_MODE": "block",
        "DISCOURSE_MAX_REQS_PER_IP_PER_MINUTE": 200,
        "DISCOURSE_MAX_REQS_PER_IP_PER_10_SECONDS": 50,
        "DISCOURSE_MAX_USER_API_REQS_PER_MINUTE": 100,
        "DISCOURSE_MAX_ASSET_REQS_PER_IP_PER_10_SECONDS": 200,
        "DISCOURSE_MAX_REQS_RATE_LIMIT_ON_PRIVATE": "false",
    },
}
LOG_PATHS = [
    "/srv/discourse/app/log/production.log",
    "/srv/discourse/app/log/unicorn.stderr.log",
    "/srv/discourse/app/log/unicorn.stdout.log",
]
PROMETHEUS_PORT = 9394
REQUIRED_S3_SETTINGS = ["s3_access_key_id", "s3_bucket", "s3_region", "s3_secret_access_key"]
SCRIPT_PATH = "/srv/scripts"
SERVICE_NAME = "discourse"
SERVICE_PORT = 3000


class DiscourseCharm(CharmBase):
    """Charm for Discourse on kubernetes."""

    on = RedisRelationCharmEvents()
    _stored = StoredState()

    def __init__(self, *args):
        """Initialize defaults and event handlers."""
        super().__init__(*args)

        self._stored.set_default(
            db_name=None,
            db_user=None,
            db_password=None,
            db_host=None,
            redis_relation={},
        )
        self.ingress = IngressRequires(self, self._make_ingress_config())
        self.framework.observe(self.on.discourse_pebble_ready, self._config_changed)
        self.framework.observe(self.on.config_changed, self._config_changed)

        self.db_client = pgsql.PostgreSQLClient(self, "db")
        self.framework.observe(
            self.db_client.on.database_relation_joined, self._on_database_relation_joined
        )
        self.framework.observe(self.db_client.on.master_changed, self._on_database_changed)
        self.framework.observe(self.on.add_admin_user_action, self._on_add_admin_user_action)

        self.redis = RedisRequires(self, self._stored)
        self.framework.observe(self.on.redis_relation_updated, self._config_changed)

        self._metrics_endpoint = MetricsEndpointProvider(
            self, jobs=[{"static_configs": [{"targets": [f"*:{PROMETHEUS_PORT}"]}]}]
        )
        self._logging = LogProxyConsumer(
            self, relation_name="logging", log_files=LOG_PATHS, container_name="discourse"
        )
        self._grafana_dashboards = GrafanaDashboardProvider(self)

    def _make_ingress_config(self) -> Dict[str, Any]:
        """Create minimal ingress configuration.

        Returns:
            Minimal ingress configuration with hostname, service name and service port.
        """
        ingress_config = {
            "service-hostname": self._get_external_hostname(),
            "service-name": self.app.name,
            "service-port": SERVICE_PORT,
            "session-cookie-max-age": 3600,
        }
        return ingress_config

    def _get_external_hostname(self) -> str:
        """Extract and return hostname from site_url or default to [application name].

        Returns:
            The site hostname defined as part of the site_url configuration or a default value.
        """
        return (
            self.config["external_hostname"] if self.config["external_hostname"] else self.app.name
        )

    def _is_config_valid(self) -> bool:
        """Check that the provided config is valid.

        Returns:
            If config is valid.
        """
        errors = []
        missing_fields = self._get_missing_config_fields()

        if missing_fields:
            errors.append(f"Required configuration missing: {','.join(missing_fields)}")

        if self.config["throttle_level"] not in THROTTLE_LEVELS:
            errors.append(f"throttle_level must be one of: {' '.join(THROTTLE_LEVELS.keys())}")

        if self.config["force_saml_login"] and not self.config["saml_target_url"]:
            errors.append("force_saml_login can not be true without a saml_target_url")

        if self.config["saml_sync_groups"] and not self.config["saml_target_url"]:
            errors.append("'saml_sync_groups' cannot be specified without a 'saml_target_url'")

        if self.config.get("s3_enabled"):
            errors.extend(
                f"'s3_enabled' requires '{s3_config}'"
                for s3_config in REQUIRED_S3_SETTINGS
                if not self.config[s3_config]
            )

        if errors:
            self.model.unit.status = BlockedStatus(", ".join(errors))
        return not errors

    def _get_saml_config(self) -> Dict[str, Any]:
        """Get SAML configuration.

        Returns:
            Dictionary with the SAML configuration settings..
        """
        saml_fingerprints = {
<<<<<<< HEAD
            "https://login.ubuntu.com/+saml": "32:15:20:9F:A4:3C:8E:3E:8E:47:72:62:9A:86:8D:0E:E6:CF:45:D5"  # pylint: disable=line-too-long
=======
            "https://login.ubuntu.com/+saml": (
                "32:15:20:9F:A4:3C:8E:3E:8E:47:" "72:62:9A:86:8D:0E:E6:CF:45:D5"
            )
>>>>>>> 3a76d388
        }
        saml_config = {}

        if self.config.get("saml_target_url"):
            saml_config["DISCOURSE_SAML_TARGET_URL"] = self.config["saml_target_url"]
            saml_config["DISCOURSE_SAML_FULL_SCREEN_LOGIN"] = (
                "true" if self.config["force_saml_login"] else "false"
            )
            fingerprint = saml_fingerprints.get(self.config["saml_target_url"])
            if fingerprint:
                saml_config["DISCOURSE_SAML_CERT_FINGERPRINT"] = fingerprint

        saml_sync_groups = [
            x.strip() for x in self.config["saml_sync_groups"].split(",") if x.strip()
        ]
        if saml_sync_groups:
            # Per https://github.com/discourse/discourse-saml setting this to `true`
            # means the assigned groups will be completely synced including adding
            # AND removing groups based on the SAML provider.
            saml_config["DISCOURSE_SAML_GROUPS_FULLSYNC"] = "false"
            saml_config["DISCOURSE_SAML_SYNC_GROUPS"] = "true"
            saml_config["DISCOURSE_SAML_SYNC_GROUPS_LIST"] = "|".join(saml_sync_groups)

        return saml_config

    def _get_missing_config_fields(self) -> List[str]:
        """Check for missing fields in juju config.

        Returns:
            List of required fields that are either not present or empty.
        """
        needed_fields = ["cors_origin"]
        return [field for field in needed_fields if not self.config.get(field)]

    def _get_s3_env(self) -> Dict[str, Any]:
        """Get the list of S3-related environment variables from charm's configuration.

        Returns:
            Dictionary with all the S3 environment settings.
        """
        s3_env = {
            "DISCOURSE_S3_ACCESS_KEY_ID": self.config["s3_access_key_id"],
            "DISCOURSE_S3_BUCKET": self.config["s3_bucket"],
            "DISCOURSE_S3_ENDPOINT": self.config.get("s3_endpoint", "s3.amazonaws.com"),
            "DISCOURSE_S3_REGION": self.config["s3_region"],
            "DISCOURSE_S3_SECRET_ACCESS_KEY": self.config["s3_secret_access_key"],
            "DISCOURSE_S3_INSTALL_CORS_RULE": str(
                self.config.get("s3_install_cors_rule", True)
            ).lower(),
            "DISCOURSE_USE_S3": "true",
        }
        if self.config.get("s3_backup_bucket"):
            s3_env["DISCOURSE_BACKUP_LOCATION"] = "s3"
            s3_env["DISCOURSE_S3_BACKUP_BUCKET"] = self.config["s3_backup_bucket"]
        if self.config.get("s3_cdn_url"):
            s3_env["DISCOURSE_S3_CDN_URL"] = self.config["s3_cdn_url"]

        return s3_env

    def _create_discourse_environment_settings(self) -> Dict[str, Any]:
        """Create a layer config based on our current configuration.

        Returns:
            Dictionary with all the environment settings.
        """
        # Get redis connection information from the relation.
        redis_hostname = None
        redis_port = 6379
        # This is the current recommended way of accessing the relation data.
        for redis_unit in self._stored.redis_relation:  # type: ignore
            redis_hostname = self._stored.redis_relation[redis_unit].get("hostname")  # type: ignore
            redis_port = self._stored.redis_relation[redis_unit].get("port")  # type: ignore
            logger.debug(
                "Got redis connection details from relation of %s:%s", redis_hostname, redis_port
            )

        pod_config = {
            # Since pebble exec command doesn't copy the container env (envVars set in Dockerfile),
            # I need to take the required envVars for the application to work properly
            "CONTAINER_APP_NAME": "discourse",
            "CONTAINER_APP_ROOT": "/srv/discourse",
            "CONTAINER_APP_USERNAME": "discourse",
            "DISCOURSE_CORS_ORIGIN": self.config["cors_origin"],
            "DISCOURSE_DB_HOST": self._stored.db_host,
            "DISCOURSE_DB_NAME": self._stored.db_name,
            "DISCOURSE_DB_PASSWORD": self._stored.db_password,
            "DISCOURSE_DB_USERNAME": self._stored.db_user,
            "DISCOURSE_DEVELOPER_EMAILS": self.config["developer_emails"],
            "DISCOURSE_ENABLE_CORS": str(self.config["enable_cors"]).lower(),
            "DISCOURSE_HOSTNAME": self._get_external_hostname(),
            "DISCOURSE_REDIS_HOST": redis_hostname,
            "DISCOURSE_REDIS_PORT": redis_port,
            "DISCOURSE_REFRESH_MAXMIND_DB_DURING_PRECOMPILE_DAYS": "0",
            "DISCOURSE_SERVE_STATIC_ASSETS": "true",
            "DISCOURSE_SMTP_ADDRESS": self.config["smtp_address"],
            "DISCOURSE_SMTP_AUTHENTICATION": self.config["smtp_authentication"],
            "DISCOURSE_SMTP_DOMAIN": self.config["smtp_domain"],
            "DISCOURSE_SMTP_OPENSSL_VERIFY_MODE": self.config["smtp_openssl_verify_mode"],
            "DISCOURSE_SMTP_PASSWORD": self.config["smtp_password"],
            "DISCOURSE_SMTP_PORT": str(self.config["smtp_port"]),
            "DISCOURSE_SMTP_USER_NAME": self.config["smtp_username"],
            "GEM_HOME": "/srv/discourse/.gem",
            "RAILS_ENV": "production",
        }
        pod_config.update(self._get_saml_config())

        if self.config.get("s3_enabled"):
            pod_config.update(self._get_s3_env())

        # We only get valid throttle levels here, otherwise it would be caught
        # by `check_for_config_problems`.
        if THROTTLE_LEVELS.get(self.config["throttle_level"]):
            # self.config return an Any type
            pod_config.update(THROTTLE_LEVELS.get(self.config["throttle_level"]))  # type: ignore

        return pod_config

    def _create_layer_config(self) -> Dict[str, Any]:
        """Create a layer config based on our current configuration.

        Returns:
            Dictionary with the pebble configuration.
        """
        logger.info("Generating Layer config")
        layer_config = {
            "summary": "Discourse layer",
            "description": "Discourse layer",
            "services": {
                "discourse": {
                    "override": "replace",
                    "summary": "Discourse web application",
                    "command": f"sh -c '{SCRIPT_PATH}/app_launch.sh'",
                    "startup": "enabled",
                    "environment": self._create_discourse_environment_settings(),
                }
            },
            "checks": {
                "discourse-check": {
                    "override": "replace",
                    "http": {"url": f"http://localhost:{SERVICE_PORT}"},
                },
            },
        }
        return layer_config

    def _should_run_setup(self, current_plan: Dict, s3info: Optional[S3Info]) -> bool:
        """Determine if the setup script is to be run.

           This is based on the current plan and the new S3 settings.

        Args:
            current_plan: Dictionary containing the current plan.
            s3info: S3Info object containing the S3 configuration options.

        Returns:
            If no services are planned yet (first run) or S3 settings have changed.
        """  # pylint: disable=line-too-long
        # Properly type checks would require defining a complex TypedMap for the pebble plan
        return not current_plan.services or (  # type: ignore
            # Or S3 is enabled and one S3 parameter has changed
            self.config.get("s3_enabled")
            and s3info
            and (
                s3info.enabled != self.config.get("s3_enabled")
                or s3info.region != self.config.get("s3_region")
                or s3info.bucket != self.config.get("s3_bucket")
                or s3info.endpoint != self.config.get("s3_endpoint")
            )
        )

    def _are_db_relations_ready(self) -> bool:
        """Check if the needed database relations are established.

        Returns:
            If the needed relations have been established.
        """
        # mypy fails do detect this stored value can be False
        if not self._stored.db_name:  # type: ignore
            self.model.unit.status = WaitingStatus("Waiting for database relation")
            return False
        # mypy fails do detect this stored value can be False
        if not self._stored.redis_relation:  # type: ignore
            self.model.unit.status = WaitingStatus("Waiting for redis relation")
            return False
        return True

    def _config_changed(self, event: HookEvent) -> None:
        """Configure pod using pebble and layer generated from config.

        Args:
            event: Event triggering the handler.
        """
        self.model.unit.status = MaintenanceStatus("Configuring service")
        if not self._are_db_relations_ready():
            event.defer()
            return

        container = self.unit.get_container(SERVICE_NAME)
        if not self._are_db_relations_ready() or not container.can_connect():
            event.defer()
            return

        # Get previous plan and extract env vars values to check is some S3 params has changed
        current_plan = container.get_plan()

        # Covers when there are no plan
        previous_s3_info = None
        if current_plan.services and current_plan.services["discourse"]:
            current_env = current_plan.services["discourse"].environment
            previous_s3_info = S3Info(
                current_env["DISCOURSE_USE_S3"] if "DISCOURSE_USE_S3" in current_env else "",
                current_env["DISCOURSE_S3_REGION"] if "DISCOURSE_S3_REGION" in current_env else "",
                current_env["DISCOURSE_S3_BUCKET"] if "DISCOURSE_S3_BUCKET" in current_env else "",
                current_env["DISCOURSE_S3_ENDPOINT"]
                if "DISCOURSE_S3_ENDPOINT" in current_env
                else "",
            )

        # First execute the setup script in 2 conditions:
        # - First run (when no services are planned in pebble)
        # - Change in important S3 parameter (comparing value with envVars in pebble plan)
        if (
            self._is_config_valid()
            and self.model.unit.is_leader()
            and self._should_run_setup(current_plan, previous_s3_info)
        ):
            self.model.unit.status = MaintenanceStatus("Compiling assets")
            script = f"{SCRIPT_PATH}/pod_setup.sh"
            process = container.exec(
                [script],
                environment=self._create_discourse_environment_settings(),
                working_dir="/srv/discourse/app",
            )
            try:
                stdout, _ = process.wait_output()
                logger.debug("%s stdout: %s", script, stdout)
            except ExecError as cmd_err:
                logger.exception("%s command exited with code %d.", script, cmd_err.exit_code)
                raise

        # Then start the service
        if self._is_config_valid():
            layer_config = self._create_layer_config()
            container.add_layer(SERVICE_NAME, layer_config, combine=True)
            container.pebble.replan_services()
            self.ingress.update_config(self._make_ingress_config())
            self.model.unit.status = ActiveStatus()

    # pgsql.DatabaseRelationJoinedEvent is actually defined
    def _on_database_relation_joined(
        self, event: pgsql.DatabaseRelationJoinedEvent  # type: ignore
    ) -> None:
        """Handle db-relation-joined.

        Args:
            event: Event triggering the database relation joined handler.
        """
        if self.model.unit.is_leader():
            event.database = DATABASE_NAME
            event.extensions = ["hstore:public", "pg_trgm:public"]
        elif event.database != DATABASE_NAME:
            # Leader has not yet set requirements. Defer, in case this unit
            # becomes leader and needs to perform that operation.
            event.defer()
            return

    # pgsql.DatabaseChangedEvent is actually defined
    def _on_database_changed(self, event: pgsql.DatabaseChangedEvent) -> None:  # type: ignore
        """Handle changes in the primary database unit.

        Args:
            event: Event triggering the database master changed handler.
        """
        if event.master is None:
            self._stored.db_name = None
            self._stored.db_user = None
            self._stored.db_password = None
            self._stored.db_host = None
        else:
            self._stored.db_name = event.master.dbname
            self._stored.db_user = event.master.user
            self._stored.db_password = event.master.password
            self._stored.db_host = event.master.host

        self._config_changed(event)

    def _on_add_admin_user_action(self, event: ActionEvent) -> None:
        """Add a new admin user to Discourse.

        Args:
            event: Event triggering the add_admin_user action.
        """
        email = event.params["email"]
        password = event.params["password"]
        container = self.unit.get_container("discourse")
        if container.can_connect():
            process = container.exec(
                [
                    "bash",
                    "-c",
<<<<<<< HEAD
                    f"./bin/bundle exec rake admin:create <<< $'{email}\n{password}\n{password}\nY'",  # pylint: disable=line-too-long
=======
                    "./bin/bundle exec rake admin:create",
                    f"<<< $'{email}\n{password}\n{password}\nY'",
>>>>>>> 3a76d388
                ],
                user="discourse",
                working_dir=DISCOURSE_PATH,
                environment=self._create_discourse_environment_settings(),
            )
            try:
                process.wait_output()
                event.set_results({"user": f"{email}"})
            except ExecError as ex:
                logger.exception("Action add-admin-user failed")
                event.fail(
                    # Parameter validation errors are printed to stdout
                    f"Failed to create user with email {email}: {ex.stdout}"  # type: ignore
                )


if __name__ == "__main__":  # pragma: no cover
    main(DiscourseCharm, use_juju_for_storage=True)<|MERGE_RESOLUTION|>--- conflicted
+++ resolved
@@ -162,13 +162,9 @@
             Dictionary with the SAML configuration settings..
         """
         saml_fingerprints = {
-<<<<<<< HEAD
-            "https://login.ubuntu.com/+saml": "32:15:20:9F:A4:3C:8E:3E:8E:47:72:62:9A:86:8D:0E:E6:CF:45:D5"  # pylint: disable=line-too-long
-=======
             "https://login.ubuntu.com/+saml": (
                 "32:15:20:9F:A4:3C:8E:3E:8E:47:" "72:62:9A:86:8D:0E:E6:CF:45:D5"
             )
->>>>>>> 3a76d388
         }
         saml_config = {}
 
@@ -325,7 +321,7 @@
 
         Returns:
             If no services are planned yet (first run) or S3 settings have changed.
-        """  # pylint: disable=line-too-long
+        """
         # Properly type checks would require defining a complex TypedMap for the pebble plan
         return not current_plan.services or (  # type: ignore
             # Or S3 is enabled and one S3 parameter has changed
@@ -469,12 +465,8 @@
                 [
                     "bash",
                     "-c",
-<<<<<<< HEAD
-                    f"./bin/bundle exec rake admin:create <<< $'{email}\n{password}\n{password}\nY'",  # pylint: disable=line-too-long
-=======
                     "./bin/bundle exec rake admin:create",
                     f"<<< $'{email}\n{password}\n{password}\nY'",
->>>>>>> 3a76d388
                 ],
                 user="discourse",
                 working_dir=DISCOURSE_PATH,
