--- conflicted
+++ resolved
@@ -163,14 +163,8 @@
             Dictionary with the SAML configuration settings..
         """
         saml_fingerprints = {
-<<<<<<< HEAD
             "https://login.ubuntu.com/+saml": "32:15:20:9F:A4:3C:8E:3E:8E:47:72:62:9A:86:8D:0E:E6:CF:45:D5",
             "https://login.staging.ubuntu.com/+saml": "D2:B4:86:49:1B:AC:29:F6:A4:C8:CF:0D:3A:8F:AD:86:36:0A:77:C0",
-=======
-            "https://login.ubuntu.com/+saml": (
-                "32:15:20:9F:A4:3C:8E:3E:8E:47:" "72:62:9A:86:8D:0E:E6:CF:45:D5"
-            )
->>>>>>> dba11117
         }
         saml_config = {}
 
