For more information on Redis and PostgreSQL relations see [this section](https://charmhub.io/discourse-k8s/docs/database-relations).

For details on configuration options, see [this page](https://charmhub.io/discourse-k8s/configure).

## Contributing to this documentation

Documentation is an important part of this project, and we take the same open-source approach to the documentation as the code. As such, we welcome community contributions, suggestions and constructive feedback on our documentation. Our documentation is hosted on the [Charmhub forum](https://discourse.charmhub.io/t/discourse-documentation-overview/3773) to enable easy collaboration. Please use the "Help us improve this documentation" links on each documentation page to either directly change something you see that's wrong, ask a question, or make a suggestion about a potential change via the comments section.

If there's a particular area of documentation that you'd like to see that's missing, please [file a bug](https://github.com/canonical/discourse-k8s-operator/issues).

## In this documentation

<<<<<<< HEAD
| | |
|--|--|
|  [Tutorials](https://charmhub.io/discourse-k8s/docs/getting-started)</br>  Get started - a hands-on introduction to using the Charmed Discourse operator for new users </br> |  [How-to guides](https://charmhub.io/discourse-k8s/docs/container-configuration) </br> Step-by-step guides covering key operations and common tasks |
| [Reference](https://charmhub.io/discourse-k8s/actions) </br> Technical information - specifications, APIs, architecture | [Explanation](https://charmhub.io/discourse-k8s/docs/explanation-charm-architecture) </br> Concepts - discussion and clarification of key topics  |
=======
For details on configuration options, see [this page](https://charmhub.io/discourse-k8s/configure).

## Contributing to this documentation

Documentation is an important part of this project, and we take the same open-source approach to the documentation as the code. As such, we welcome community contributions, suggestions and constructive feedback on our documentation. Our documentation is hosted on the [Charmhub forum](https://discourse.charmhub.io/t/discourse-documentation-overview/3773) to enable easy collaboration. Please use the "Help us improve this documentation" links on each documentation page to either directly change something you see that's wrong, ask a question, or make a suggestion about a potential change via the comments section.

If there's a particular area of documentation that you'd like to see that's missing, please [file a bug](https://github.com/canonical/discourse-k8s-operator/issues).

## In this documentation

| | |
|--|--|
|  [Tutorials](https://charmhub.io/discourse-k8s/docs/getting-started)</br>  Get started - a hands-on introduction to using the Charmed Discourse operator for new users </br> |  [How-to guides](https://charmhub.io/discourse-k8s/docs/container-configuration) </br> Step-by-step guides covering key operations and common tasks |
| [Reference](https://charmhub.io/discourse-k8s/actions) </br> Technical information - specifications, APIs, architecture | [Explanation](https://charmhub.io/discourse-k8s/docs/explanation-charm-architecture) </br> Concepts - discussion and clarification of key topics  |

# Navigation

| Level | Path | Navlink |
| -- | -- | -- |
| 1 | Tutorial | [Tutorial]() |
| 2 | getting-started | [Getting Started](/t/discourse-charm-getting-started/8815) |
| 1 | How To | [How to]() |
| 2 | container-configuration | [Configure the container](/t/discourse-docs-container-configuration/8810) |
| 2 | contributing | [Contribute](/t/discourse-documentation-contributing-hacking/3775) |
| 2 | hostname-configuration | [Configure the hostname](/t/discourse-charm-hostname-configuration/8811) |
| 2 | s3-configuration | [Configure S3](/t/discourse-charm-s3-configuration/8812) |
| 2 | saml-configuration | [Configure SAML](/t/discourse-charm-saml-configuration/8813) |
| 2 | smtp-configuration | [Configure SMTP](/t/discourse-charm-smtp-configuration/8814) |
| 2 | upgrades | [Upgrade](/t/discourse-documentation-upgrades/3778) |
| 1 | Reference | [Reference]() |
| 2 | actions | [Actions](https://charmhub.io/discourse-k8s/actions) |
| 2 | configurations | [Configurations](https://charmhub.io/discourse-k8s/configure) |
| 2 | integrations | [Integrations](https://charmhub.io/discourse-k8s/integrations) |
| 1 | Explanation | [Explanation]() |
| 2 | explanation-charm-architecture | [Charm Architecture](/t/discourse-docs-charm-architecture/8809) |
>>>>>>> d2bd16c7
<|MERGE_RESOLUTION|>--- conflicted
+++ resolved
@@ -1,21 +1,5 @@
 For more information on Redis and PostgreSQL relations see [this section](https://charmhub.io/discourse-k8s/docs/database-relations).
 
-For details on configuration options, see [this page](https://charmhub.io/discourse-k8s/configure).
-
-## Contributing to this documentation
-
-Documentation is an important part of this project, and we take the same open-source approach to the documentation as the code. As such, we welcome community contributions, suggestions and constructive feedback on our documentation. Our documentation is hosted on the [Charmhub forum](https://discourse.charmhub.io/t/discourse-documentation-overview/3773) to enable easy collaboration. Please use the "Help us improve this documentation" links on each documentation page to either directly change something you see that's wrong, ask a question, or make a suggestion about a potential change via the comments section.
-
-If there's a particular area of documentation that you'd like to see that's missing, please [file a bug](https://github.com/canonical/discourse-k8s-operator/issues).
-
-## In this documentation
-
-<<<<<<< HEAD
-| | |
-|--|--|
-|  [Tutorials](https://charmhub.io/discourse-k8s/docs/getting-started)</br>  Get started - a hands-on introduction to using the Charmed Discourse operator for new users </br> |  [How-to guides](https://charmhub.io/discourse-k8s/docs/container-configuration) </br> Step-by-step guides covering key operations and common tasks |
-| [Reference](https://charmhub.io/discourse-k8s/actions) </br> Technical information - specifications, APIs, architecture | [Explanation](https://charmhub.io/discourse-k8s/docs/explanation-charm-architecture) </br> Concepts - discussion and clarification of key topics  |
-=======
 For details on configuration options, see [this page](https://charmhub.io/discourse-k8s/configure).
 
 ## Contributing to this documentation
@@ -50,5 +34,4 @@
 | 2 | configurations | [Configurations](https://charmhub.io/discourse-k8s/configure) |
 | 2 | integrations | [Integrations](https://charmhub.io/discourse-k8s/integrations) |
 | 1 | Explanation | [Explanation]() |
-| 2 | explanation-charm-architecture | [Charm Architecture](/t/discourse-docs-charm-architecture/8809) |
->>>>>>> d2bd16c7
+| 2 | explanation-charm-architecture | [Charm Architecture](/t/discourse-docs-charm-architecture/8809) |