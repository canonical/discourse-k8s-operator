--- conflicted
+++ resolved
@@ -1,13 +1,10 @@
 # Changelog
 
-<<<<<<< HEAD
-=======
 ### 2025-09-24
 
 - docs: Add how-to landing page to Contents section.
 - chore: Remove src-docs and update PR template.
 
->>>>>>> 330d7eaa
 ### 2025-09-22
 
 - docs: Update tutorial based on user feedback.
