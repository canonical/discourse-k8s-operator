--- conflicted
+++ resolved
@@ -1,14 +1,11 @@
 # Changelog
 
-<<<<<<< HEAD
-### 2025-12-15
+### 2025-12-19
 
 - Add `oauth` relation, which provides necessary config to the charm to operate OIDC for Discourse.
-=======
 ## 2025-12-17
 
 - Moved charm-architecture.md from Explanation to Reference category.
->>>>>>> 5897c39e
 
 ### 2025-11-19
 
