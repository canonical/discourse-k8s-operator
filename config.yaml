--- conflicted
+++ resolved
@@ -1,86 +1,23 @@
 options:
-<<<<<<< HEAD
-=======
-  discourse_image:
+  cors_origin:
     type: string
-    description: "Discourse image to use"
-    default: "discoursecharmers/discourse:v2.7.10.1-20.04_edge"
-  image_user:
-    type: string
-    description: "Private registry username"
-    default: ""
-  image_pass:
-    type: string
-    description: "Private registry password"
-    default: ""
->>>>>>> 1d8811cc
+    description: "Cors origin string to use, defaults to '*'"
+    default: "*"
   db_name:
     type: string
     description: "PostgreSQL database name. Defaults to Juju Application name."
     default: ""
-  external_hostname:
+  developer_emails:
     type: string
-    description: "External hostname this discourse instance should respond to. Defaults to the deployed application name."
-    default: ""
+    description: "Comma delimited list of email addresses that should have developer level access"
+    default: "user@foo.internal"
   enable_cors:
     type: boolean
     description: "Enable Cross-origin Resource Sharing (CORS) at the application level (required for SSO)"
     default: "true"
-  cors_origin:
+  external_hostname:
     type: string
-    description: "Cors origin string to use, defaults to '*'"
-    default: "*"
-  developer_emails:
-    type: string
-    description: "Comma delimited list of email addresses that should have developer level access"
-    default: "user@foo.internal"
-  smtp_domain:
-    type: string
-    description: "Hostname that email sent by this discourse should appear to come from"
-    default: "foo.internal"
-  smtp_address:
-    type: string
-    description: "Hostname / IP that should be used to send SMTP mail"
-    default: "127.0.0.1"
-  smtp_port:
-    type: int
-    description: "Port to use when connecting to SMTP server"
-    default: 587
-  smtp_authentication:
-    type: string
-    description: "Type of smtp authentication to use"
-    default: "none"
-  smtp_openssl_verify_mode:
-    type: string
-    description: "Should discourse verify SSL certs"
-    default: "none"
-  smtp_username:
-    type: string
-    description: "Username to use when sending mail via SMTP"
-    default: ""
-  smtp_password:
-    type: string
-    description: "Password to use when sending mail via SMTP"
-    default: ""
-  redis_host:
-    type: string
-    description: "Redis host name / IP"
-    default: ""
-  tls_secret_name:
-    type: string
-    description: "The name of the K8s secret to be associated with the ingress resource."
-    default: ""
-  throttle_level:
-    type: string
-    description: "Throttle level - blocks excessive usage by ip. Valid values: none, permissive, strict"
-    default: none
-  saml_sync_groups:
-    type: string
-    description: "Comma-separated list of groups to sync from SAML provider."
-    default: ""
-  saml_target_url:
-    type: string
-    description: "SAML authentication target url"
+    description: "External hostname this discourse instance should respond to. Defaults to the deployed application name."
     default: ""
   force_saml_login:
     type: boolean
@@ -90,6 +27,77 @@
     type: int
     description: "Max allowed body-size (for file uploads) in megabytes, set to 0 to disable limits"
     default: 20
+  redis_host:
+    type: string
+    description: "Redis host name / IP"
+    default: ""
+  saml_sync_groups:
+    type: string
+    description: "Comma-separated list of groups to sync from SAML provider."
+    default: ""
+  saml_target_url:
+    type: string
+    description: "SAML authentication target url"
+    default: ""
+  smtp_address:
+    type: string
+    description: "Hostname / IP that should be used to send SMTP mail"
+    default: "127.0.0.1"
+  smtp_authentication:
+    type: string
+    description: "Type of smtp authentication to use"
+    default: "none"
+  smtp_domain:
+    type: string
+    description: "Hostname that email sent by this discourse should appear to come from"
+    default: "foo.internal"
+  smtp_openssl_verify_mode:
+    type: string
+    description: "Should discourse verify SSL certs"
+    default: "none"
+  smtp_password:
+    type: string
+    description: "Password to use when sending mail via SMTP"
+    default: ""
+  smtp_port:
+    type: int
+    description: "Port to use when connecting to SMTP server"
+    default: 587
+  smtp_username:
+    type: string
+    description: "Username to use when sending mail via SMTP"
+    default: ""
+  s3_access_key_id:
+    type: string
+    description: |
+      The S3 access key ID to use.
+
+      Sets DISCOURSE_S3_ACCESS_KEY_ID.
+      Required if s3_enabled is true.
+    default: ""
+  s3_backup_bucket:
+    type: string
+    description: |
+      The S3 bucket to use for backups.
+
+      Sets DISCOURSE_S3_BACKUP_BUCKET.
+      Also sets DISCOURSE_BACKUP_LOCATION=s3.
+    default: ""
+  s3_bucket:
+    type: string
+    description: |
+      The S3 bucket to use.
+
+      Sets DISCOURSE_S3_BUCKET.
+      Required if s3_enabled is true.
+    default: ""
+  s3_cdn_url:
+    type: string
+    description: |
+      The S3 Content Delivery Network URL.
+
+      Sets DISCOURSE_S3_CDN_URL.
+    default: ""
   s3_enabled:
     type: boolean
     description: |
@@ -105,20 +113,12 @@
 
       Sets DISCOURSE_S3_ENDPOINT
     default: "https://s3.amazonaws.com"
-  s3_bucket:
+  s3_region:
     type: string
     description: |
-      The S3 bucket to use.
+      The S3 region to use.
 
-      Sets DISCOURSE_S3_BUCKET.
-      Required if s3_enabled is true.
-    default: ""
-  s3_access_key_id:
-    type: string
-    description: |
-      The S3 access key ID to use.
-
-      Sets DISCOURSE_S3_ACCESS_KEY_ID.
+      Sets DISCOURSE_S3_REGION.
       Required if s3_enabled is true.
     default: ""
   s3_secret_access_key:
@@ -129,26 +129,11 @@
       Sets DISCOURSE_S3_SECRET_ACCESS_KEY.
       Required if s3_enabled is true.
     default: ""
-  s3_region:
+  throttle_level:
     type: string
-    description: |
-      The S3 region to use.
-
-      Sets DISCOURSE_S3_REGION.
-      Required if s3_enabled is true.
-    default: ""
-  s3_backup_bucket:
+    description: "Throttle level - blocks excessive usage by ip. Valid values: none, permissive, strict"
+    default: none
+  tls_secret_name:
     type: string
-    description: |
-      The S3 bucket to use for backups.
-
-      Sets DISCOURSE_S3_BACKUP_BUCKET.
-      Also sets DISCOURSE_BACKUP_LOCATION=s3.
-    default: ""
-  s3_cdn_url:
-    type: string
-    description: |
-      The S3 Content Delivery Network URL.
-
-      Sets DISCOURSE_S3_CDN_URL.
+    description: "The name of the K8s secret to be associated with the ingress resource."
     default: ""