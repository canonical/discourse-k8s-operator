--- conflicted
+++ resolved
@@ -89,17 +89,6 @@
     source: bundler
     organize:
       "*": srv/discourse/app/.bundle/
-<<<<<<< HEAD
-=======
-  discourse-solved:
-    plugin: dump
-    after: [discourse, bundler-config]
-    source: https://github.com/discourse/discourse-solved.git
-    source-commit: 5450a5ef4e2ae35185320fc6af9678621026e148
-    source-depth: 1
-    organize:
-      "*": srv/discourse/app/plugins/discourse-solved/
->>>>>>> bca92aa6
   discourse-markdown-note:
     plugin: dump
     after: [discourse, bundler-config]
@@ -112,11 +101,7 @@
     plugin: dump
     after: [discourse, bundler-config]
     source: https://github.com/discourse/discourse-mermaid-theme-component.git
-<<<<<<< HEAD
     source-commit: 09382316a5b9579d32a8d3ed34863ef1a6d76980
-=======
-    source-commit: d972e13829c41f1f9e7afc6ed88114eae4ceacd9
->>>>>>> bca92aa6
     source-depth: 1
     organize:
       "*": srv/discourse/app/plugins/discourse-mermaid-theme-component/
@@ -124,11 +109,7 @@
     plugin: dump
     after: [discourse, bundler-config]
     source: https://github.com/discourse/discourse-saml.git
-<<<<<<< HEAD
     source-commit: 3d1b2a212d0b10abf2ee2a6cfdc9865cd2311e69
-=======
-    source-commit: 8a6584428e3502daabca477f4b993ddbc274280d
->>>>>>> bca92aa6
     source-depth: 1
     override-build: |
       craftctl default
@@ -146,49 +127,6 @@
       grep -e ^gem plugin.rb >> Gemfile
     organize:
       "*": srv/discourse/app/plugins/discourse-prometheus/
-<<<<<<< HEAD
-=======
-  discourse-data-explorer:
-    plugin: dump
-    after: [discourse, bundler-config]
-    source: https://github.com/discourse/discourse-data-explorer.git
-    source-commit: 2ba204a1de2638a7959e588b88f3b6c7fcf7a70f
-    source-depth: 1
-    organize:
-      "*": srv/discourse/app/plugins/discourse-data-explorer/
-  discourse-templates:
-    plugin: dump
-    after: [discourse, bundler-config]
-    source: https://github.com/discourse/discourse-templates.git
-    source-commit: 2ee4963af359a4b60a077894356a3fbbaeb99397
-    source-depth: 1
-    organize:
-      "*": srv/discourse/app/plugins/discourse-templates/
-  discourse-calendar:
-    plugin: dump
-    after: [discourse, bundler-config]
-    source: https://github.com/discourse/discourse-calendar.git
-    source-commit: fdf3ad927744a9dbb826cc46e489cca8ad469044
-    source-depth: 1
-    organize:
-      "*": srv/discourse/app/plugins/discourse-calendar/
-  discourse-gamification:
-    plugin: dump
-    after: [discourse, bundler-config]
-    source: https://github.com/discourse/discourse-gamification.git
-    source-commit: 1db5217be8bdf83facd266b590bee1b66b0d2140
-    source-depth: 1
-    organize:
-      "*": srv/discourse/app/plugins/discourse-gamification/
-  discourse-chat-integration:
-    plugin: dump
-    after: [discourse, bundler-config]
-    source: https://github.com/discourse/discourse-chat-integration.git
-    source-commit: 29ad813cd04812786780e1706cbc043810dea7d8
-    source-depth: 1
-    organize:
-      "*": srv/discourse/app/plugins/discourse-chat-integration/
->>>>>>> bca92aa6
   discourse-signatures:
     plugin: dump
     after: [discourse, bundler-config]
