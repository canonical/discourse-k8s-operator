# Copyright 2025 Canonical Ltd.
# See LICENSE file for licensing details.

name: discourse
summary: Discourse rock
description: Discourse OCI image for the Discourse charm
base: ubuntu@22.04
# renovate: base: ubuntu:22.04@sha256:09506232a8004baa32c47d68f1e5c307d648fdd59f5e7eaa42aaf87914100db3
run-user: _daemon_  # UID/GID 584792
license: Apache-2.0
version: "1.0"
platforms:
  amd64:
parts:
  tooling:
    plugin: nil
    overlay-packages:
      - brotli
      - g++
      - gcc
      - gettext-base
      - gifsicle
      - git
      - jhead
      - jpegoptim
      - libjpeg-turbo-progs
      - libpq-dev
      - libssl-dev
      - libxml2-dev
      - libxslt1-dev
      - libyaml-dev
      - libz-dev
      - optipng
      - pngquant
      - postgresql-client
      - postgresql-client-common
      - redis-tools
      - tzdata
      - ubuntu-dev-tools
      - zlib1g-dev
    build-environment:
      - ARCH: "x64"
      - NODE_VERSION: "22.9.0"
      - RAILS_ENV: "production"
      - RUBY_INSTALL_VERSION: "0.10.1"
      - RUBY_VERSION: "3.3.8"
      - PNPM_VERSION: "9.15.0"
    override-build: |
      node_uri="https://nodejs.org/dist/v${NODE_VERSION}/node-v${NODE_VERSION}-linux-${ARCH}.tar.gz"
      curl -Ls $node_uri | tar xzf - -C $CRAFT_OVERLAY/ --skip-old-files --no-same-owner --strip-components=1
      curl -fsSL https://get.pnpm.io/install.sh | env PNPM_VERSION=${PNPM_VERSION} SHELL=bash sh -
      $CRAFT_OVERLAY/usr/bin/node $CRAFT_OVERLAY/usr/bin/npm install --verbose --prefix $CRAFT_OVERLAY/usr/local/ --global terser
      $CRAFT_OVERLAY/usr/bin/node $CRAFT_OVERLAY/usr/bin/npm install --verbose --prefix $CRAFT_OVERLAY/usr/local/ --global uglify-js
      $CRAFT_OVERLAY/usr/bin/node $CRAFT_OVERLAY/usr/bin/npm install --verbose --prefix $CRAFT_OVERLAY/usr/local/ --global svgo
      $CRAFT_OVERLAY/usr/bin/node $CRAFT_OVERLAY/usr/bin/npm install --verbose --prefix $CRAFT_OVERLAY/usr/local/ --global pnpm@9
      ruby_install_uri="https://github.com/postmodern/ruby-install/releases/download/v${RUBY_INSTALL_VERSION}/ruby-install-${RUBY_INSTALL_VERSION}.tar.gz"
      curl -fLO $ruby_install_uri
      tar -xzvf ruby-install-${RUBY_INSTALL_VERSION}.tar.gz
      cd ruby-install-${RUBY_INSTALL_VERSION}/
      make install
      ruby-install --system ruby $RUBY_VERSION
      cp -pR /usr/local/ ${CRAFT_OVERLAY}/usr/
  discourse:
    after: [tooling]
    plugin: dump
    source: https://github.com/discourse/discourse.git
    source-depth: 1
    source-tag: v3.5.0
    source-type: git
    override-build: |
      craftctl default
      mkdir -p log
      mkdir -p public/backups/default
      mkdir -p public/uploads/default
      mkdir -p srv/discourse/app/bin
      mkdir -p srv/discourse/app/vendor/bundle
      mkdir -p tmp/backups/default
      touch log/production.log
      touch log/unicorn-stderr.log
    organize:
      "*.*": srv/discourse/app/
      "*": srv/discourse/app/
      ".*": srv/discourse/app/
  bundler-config:
    plugin: dump
    after: [discourse]
    source: bundler
    organize:
      "*": srv/discourse/app/.bundle/
  discourse-markdown-note:
    plugin: dump
    after: [discourse, bundler-config]
    source: https://github.com/canonical-web-and-design/discourse-markdown-note.git
    source-commit: a0d7276360db732c2252507e207ebadd2ffc9fbe
    source-depth: 1
    organize:
      "*": srv/discourse/app/plugins/markdown-note/
  discourse-mermaid-theme-component:
    plugin: dump
    after: [discourse, bundler-config]
    source: https://github.com/discourse/discourse-mermaid-theme-component.git
    source-commit: 5c435f02551fa4c1ddc41844865091d2f1c3b2d1
    source-depth: 1
    organize:
      "*": srv/discourse/app/plugins/discourse-mermaid-theme-component/
  discourse-saml:
    plugin: dump
    after: [discourse, bundler-config]
    source: https://github.com/discourse/discourse-saml.git
    source-commit: d59be6e624a530d16d03ae7d6da2f14dd526267c
    source-depth: 1
    override-build: |
      craftctl default
      grep -e ^gem plugin.rb >> Gemfile
    organize:
      "*": srv/discourse/app/plugins/discourse-saml/
  discourse-prometheus:
    plugin: dump
    after: [discourse, bundler-config]
    source: https://github.com/discourse/discourse-prometheus.git
    source-commit: a1e0ba671e13ceb9541a4d62d3ff7d206393d438
    source-depth: 1
    override-build: |
      craftctl default
      grep -e ^gem plugin.rb >> Gemfile
    organize:
      "*": srv/discourse/app/plugins/discourse-prometheus/
<<<<<<< HEAD
=======
  discourse-data-explorer:
    plugin: dump
    after: [discourse, bundler-config]
    source: https://github.com/discourse/discourse-data-explorer.git
    source-commit: 2d0dc39767f0c68d333f113c550731a5546c3137
    source-depth: 1
    organize:
      "*": srv/discourse/app/plugins/discourse-data-explorer/
  discourse-templates:
    plugin: dump
    after: [discourse, bundler-config]
    source: https://github.com/discourse/discourse-templates.git
    source-commit: 2cacb5e5d33d447191e80a29c01973f84c40dc83
    source-depth: 1
    organize:
      "*": srv/discourse/app/plugins/discourse-templates/
  discourse-calendar:
    plugin: dump
    after: [discourse, bundler-config]
    source: https://github.com/discourse/discourse-calendar.git
    source-commit: 908ad614bc412f831f929ca726a4bda0b9ccaab6
    source-depth: 1
    organize:
      "*": srv/discourse/app/plugins/discourse-calendar/
  discourse-gamification:
    plugin: dump
    after: [discourse, bundler-config]
    source: https://github.com/discourse/discourse-gamification.git
    source-commit: 4abb818a6b511878885bb594593dd35e76e1fc08
    source-depth: 1
    organize:
      "*": srv/discourse/app/plugins/discourse-gamification/
  discourse-chat-integration:
    plugin: dump
    after: [discourse, bundler-config]
    source: https://github.com/discourse/discourse-chat-integration.git
    source-commit: e19808d4ad3f7d16cd9b93f315ca586f694e6288
    source-depth: 1
    organize:
      "*": srv/discourse/app/plugins/discourse-chat-integration/
  discourse-signatures:
    plugin: dump
    after: [discourse, bundler-config]
    source: https://github.com/discourse/discourse-signatures.git
    source-commit: 46f0eec457a4f01a60566eb31f2c0f16b83ddc01
    source-depth: 1
    organize:
      "*": srv/discourse/app/plugins/discourse-signatures/
>>>>>>> a7041536
  patches:
    plugin: dump
    after: [discourse]
    source: patches
    organize:
      "*": srv/discourse/app/patches/
  apply-patches:
    plugin: nil
    build-packages:
      - git
    after: [discourse, patches]
    override-stage: |
      git -C srv/discourse/app apply patches/db_migrations.patch
      git -C srv/discourse/app apply patches/lp1903695.patch
      git -C srv/discourse/app apply patches/discourse-charm.patch
      git -C srv/discourse/app apply patches/sigterm.patch
      # The following is a fix for UglifierJS assets compilation
      # https://github.com/lautis/uglifier/issues/127#issuecomment-352224986
      sed -i 's/config.assets.js_compressor = :uglifier/config.assets.js_compressor = Uglifier.new(:harmony => true)/g' srv/discourse/app/config/environments/production.rb
      sed -i '1s/^/require "uglifier"\n/' srv/discourse/app/config/environments/production.rb
    prime:
      - srv/discourse/app/db/post_migrate/20250227142351_migrate_sidekiq_jobs.rb
      - srv/discourse/app/lib/middleware/anonymous_cache.rb
      - srv/discourse/app/lib/tasks/discourse-charm.rake
      - srv/discourse/app/config/unicorn.conf.rb
      - srv/discourse/app/config/environments/production.rb
  scripts:
    plugin: dump
    source: scripts
    organize:
      "*": srv/scripts/
  setup:
    plugin: nil
    after:
      - apply-patches
      - bundler-config
      - discourse
      - discourse-markdown-note
      - discourse-mermaid-theme-component
      - discourse-prometheus
      - discourse-saml
<<<<<<< HEAD
=======
      - discourse-signatures
      - discourse-solved
      - discourse-templates
      - discourse-chat-integration
>>>>>>> a7041536
      - patches
      - scripts
      - tooling
    build-packages:
      - git
      - libpq-dev
      - libssl-dev
    override-prime: |
      cd srv/discourse/app
      gem install -n "bin" bundler -v 2.5.3
      bin/bundle install
      bin/bundle install --gemfile="plugins/discourse-prometheus/Gemfile"
      bin/bundle install --gemfile="plugins/discourse-saml/Gemfile"
      /root/.local/share/pnpm/pnpm install
  discourse-precompile-assets:
    plugin: nil
    after: [apply-patches, setup]
    build-packages:
      - redis-tools
      - postgresql-all
      - postgresql-client
    build-snaps:
      - redis
    override-prime: |
      systemctl start postgresql
      cd srv/discourse/app
      su - postgres -c "psql -c \"CREATE DATABASE discourse;\"" || echo "Could not create database, maybe it already exists."
      su - postgres -c "psql -c \"CREATE USER discourse WITH PASSWORD 'discourse';\"" || echo "Could not create user, maybe it already exists."
      su - postgres -c "psql -c \"GRANT ALL PRIVILEGES ON DATABASE discourse TO discourse;\""
      PATH=$PATH:${CRAFT_PRIME}/usr/bin:${CRAFT_PRIME}/usr/local/bin RAILS_ENV=production DISCOURSE_DB_HOST=127.0.0.1 DISCOURSE_DB_PASSWORD=discourse bundle exec rake assets:precompile
      # Fix the symbolic links.
      find . -lname "${CRAFT_PRIME}/srv/discourse/*" -exec bash -c 'ln -snf "$(readlink "$1" | sed "s~${CRAFT_PRIME}~~")" "$1" ' sh {} \;
  perms:
    plugin: nil
    after: [tooling, discourse, setup, discourse-precompile-assets]
    override-prime: |
      chown -R 584792:584792 srv/discourse
      chown -R 584792:584792 srv/scripts
      mkdir -p var/lib/pebble/default/.cache
      mkdir -p var/lib/pebble/default/.config
      mkdir -p var/lib/pebble/default/.local
      mkdir -p var/lib/pebble/default/.npm
      mkdir -p var/lib/pebble/default/.yarn
      touch var/lib/pebble/default/.yarnrc
      chown -R 584792:584792 var/lib/pebble/default/.cache
      chown -R 584792:584792 var/lib/pebble/default/.config
      chown -R 584792:584792 var/lib/pebble/default/.local
      chown -R 584792:584792 var/lib/pebble/default/.npm
      chown -R 584792:584792 var/lib/pebble/default/.yarn
      chown    584792:584792 var/lib/pebble/default/.yarnrc
  imagemagick:
    plugin: autotools
    source: https://github.com/ImageMagick/ImageMagick.git
    source-type: git
    source-tag: 7.1.2-3
    build-packages:
      - git
      - make
      - gcc
      - pkg-config
      - autoconf
      - curl
      - g++
      - yasm
      - cmake
      - libde265-0
      - libde265-dev
      - libjpeg-turbo8
      - libjpeg-turbo8-dev
      - libwebp7
      - x265
      - libx265-dev
      - libtool
      - libpng16-16
      - libpng-dev
      - libwebp-dev
      - libgomp1
      - libwebpmux3
      - libwebpdemux2
      - ghostscript
      - libxml2-dev
      - libxml2-utils
      - librsvg2-dev
      - libltdl-dev
      - libbz2-dev
      - gsfonts
      - libtiff-dev
      - libfreetype6-dev
      - libjpeg-dev
      - libheif1
      - libheif-dev
      - libaom-dev
    stage-packages:
      - libjpeg-turbo8
      - x265
      - libtool
      - libpng16-16
      - libgomp1
      - libwebpmux3
      - libwebpdemux2
      - ghostscript
      - libxml2-utils
      - librsvg2-dev
      - libltdl-dev
      - gsfonts
      - libheif1
    stage:
      # Exclude duplicate dependencies — let `tooling` own them
      - -usr/bin/py3*
      - -usr/bin/pydoc3.10
      - -usr/lib/python3.10/*
      - -usr/share/python3/*
      - -usr/lib/x86_64-linux-gnu/libcrypt.so*
      - -usr/lib/x86_64-linux-gnu/libtirpc.so*
      - -usr/lib/x86_64-linux-gnu/libz.so*
    override-build: |
      craftctl default

      export CFLAGS='-O2'

      ./configure \
                --prefix=/usr \
                --enable-static \
                --enable-bounds-checking \
                --enable-hdri \
                --enable-hugepages \
                --with-threads \
                --with-modules \
                --with-quantum-depth=16 \
                --without-magick-plus-plus \
                --with-bzlib \
                --with-zlib \
                --without-autotrace \
                --with-freetype \
                --with-jpeg \
                --without-lcms \
                --with-lzma \
                --with-png \
                --with-tiff \
                --with-heic \
                --with-rsvg \
                --with-webp
      make all -j"$(nproc)" && make install DESTDIR=$CRAFT_PART_INSTALL
      ldconfig $CRAFT_PART_INSTALL/usr/lib

      # Validate ImageMagick install
      test $($CRAFT_PART_INSTALL/usr/bin/magick -version | grep -o -e png -e tiff -e jpeg -e freetype -e heic -e webp | wc -l) -eq 6
checks:
  discourse-setup-completed:
    override: replace
    level: ready
    threshold: 1
    exec:
      command: ls /run/discourse-k8s-operator/setup_completed<|MERGE_RESOLUTION|>--- conflicted
+++ resolved
@@ -125,48 +125,6 @@
       grep -e ^gem plugin.rb >> Gemfile
     organize:
       "*": srv/discourse/app/plugins/discourse-prometheus/
-<<<<<<< HEAD
-=======
-  discourse-data-explorer:
-    plugin: dump
-    after: [discourse, bundler-config]
-    source: https://github.com/discourse/discourse-data-explorer.git
-    source-commit: 2d0dc39767f0c68d333f113c550731a5546c3137
-    source-depth: 1
-    organize:
-      "*": srv/discourse/app/plugins/discourse-data-explorer/
-  discourse-templates:
-    plugin: dump
-    after: [discourse, bundler-config]
-    source: https://github.com/discourse/discourse-templates.git
-    source-commit: 2cacb5e5d33d447191e80a29c01973f84c40dc83
-    source-depth: 1
-    organize:
-      "*": srv/discourse/app/plugins/discourse-templates/
-  discourse-calendar:
-    plugin: dump
-    after: [discourse, bundler-config]
-    source: https://github.com/discourse/discourse-calendar.git
-    source-commit: 908ad614bc412f831f929ca726a4bda0b9ccaab6
-    source-depth: 1
-    organize:
-      "*": srv/discourse/app/plugins/discourse-calendar/
-  discourse-gamification:
-    plugin: dump
-    after: [discourse, bundler-config]
-    source: https://github.com/discourse/discourse-gamification.git
-    source-commit: 4abb818a6b511878885bb594593dd35e76e1fc08
-    source-depth: 1
-    organize:
-      "*": srv/discourse/app/plugins/discourse-gamification/
-  discourse-chat-integration:
-    plugin: dump
-    after: [discourse, bundler-config]
-    source: https://github.com/discourse/discourse-chat-integration.git
-    source-commit: e19808d4ad3f7d16cd9b93f315ca586f694e6288
-    source-depth: 1
-    organize:
-      "*": srv/discourse/app/plugins/discourse-chat-integration/
   discourse-signatures:
     plugin: dump
     after: [discourse, bundler-config]
@@ -175,7 +133,6 @@
     source-depth: 1
     organize:
       "*": srv/discourse/app/plugins/discourse-signatures/
->>>>>>> a7041536
   patches:
     plugin: dump
     after: [discourse]
@@ -217,13 +174,7 @@
       - discourse-mermaid-theme-component
       - discourse-prometheus
       - discourse-saml
-<<<<<<< HEAD
-=======
       - discourse-signatures
-      - discourse-solved
-      - discourse-templates
-      - discourse-chat-integration
->>>>>>> a7041536
       - patches
       - scripts
       - tooling
